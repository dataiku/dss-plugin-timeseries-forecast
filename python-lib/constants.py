class METRICS_DATASET:
    """ Class of constants with labels used in the evaluation metrics dataframe of the train recipe """

    TARGET_COLUMN = "target_column"
    MODEL_COLUMN = "model"
    AGGREGATED_ROW = "__aggregated__"
    MODEL_PARAMETERS = "model_params"
    SESSION = "training_session"


class TIMESERIES_KEYS:
    """ Class of constants with labels for the keys used in the timeseries of the GluonDataset class """

    START = "start"
    TARGET = "target"
    TARGET_NAME = "target_name"
    TIME_COLUMN_NAME = "time_column_name"
    FEAT_DYNAMIC_REAL = "feat_dynamic_real"
    FEAT_DYNAMIC_REAL_COLUMNS_NAMES = "feat_dynamic_real_columns_names"
    IDENTIFIERS = "identifiers"


EVALUATION_METRICS_DESCRIPTIONS = {
    "MSE": "Mean Squared Error",
    "MASE": "Mean Absolute Scaled Error",
    "MAPE": "Mean Absolute Percentage Error",
    "sMAPE": "Symmetric Mean Absolute Percentage Error",
    "MSIS": "Mean Scaled Interval Score",
    "RMSE": "Root Mean Square Error",
    "ND": "Normalized Deviation",
    "mean_wQuantileLoss": "Mean Weight Quantile Loss",
}


METRICS_COLUMNS_DESCRIPTIONS = {
    METRICS_DATASET.MODEL_COLUMN: "Model name",
    METRICS_DATASET.MODEL_PARAMETERS: "Parameters used for training",
    METRICS_DATASET.SESSION: "Timestamp of training session",
    METRICS_DATASET.TARGET_COLUMN: "Aggregated and per-time-series metrics",
}

# regex pattern to match the timestamps used for training sessions
TIMESTAMP_REGEX_PATTERN = r"\d{4}-\d{2}-\d{2}T\d{2}:\d{2}:\d{2}.\d{6}Z"


FORECASTING_STYLE_PRESELECTED_MODELS = {
<<<<<<< HEAD
        "auto": ["naive", "simplefeedforward", "deepar"],
        "auto_performance": ["naive", "simplefeedforward", "deepar", "transformer", "mqcnn"]
=======
        "auto": ["naive", "deepar"],
        "auto_performance": ["naive", "deepar", "transformer"]
>>>>>>> 7184d5c3
    }<|MERGE_RESOLUTION|>--- conflicted
+++ resolved
@@ -44,11 +44,6 @@
 
 
 FORECASTING_STYLE_PRESELECTED_MODELS = {
-<<<<<<< HEAD
-        "auto": ["naive", "simplefeedforward", "deepar"],
-        "auto_performance": ["naive", "simplefeedforward", "deepar", "transformer", "mqcnn"]
-=======
         "auto": ["naive", "deepar"],
         "auto_performance": ["naive", "deepar", "transformer"]
->>>>>>> 7184d5c3
     }