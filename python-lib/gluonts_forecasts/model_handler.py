from gluonts.model.deepar import DeepAREstimator
from gluonts.model.simple_feedforward import SimpleFeedForwardEstimator
# from gluonts.model.n_beats import NBEATSEstimator
from gluonts.model.seq2seq import MQCNNEstimator
from gluonts.model.transformer import TransformerEstimator
# from gluonts.model.tft import TemporalFusionTransformerEstimator
from gluonts.mx.trainer import Trainer
# from gluonts.model.trivial.mean import MeanPredictor
from gluonts.model.trivial.identity import IdentityPredictor
from gluonts.model.seasonal_naive import SeasonalNaivePredictor
from gluonts.model.npts import NPTSPredictor
from custom_gluon_models.autoarima import AutoARIMAEstimator, AutoARIMAPredictor


ESTIMATOR = "estimator"
CAN_USE_EXTERNAL_FEATURES = "can_use_external_feature"
DEFAULT_KWARGS = "default_kwargs"
TRAINER = "trainer"
PREDICTOR = "predictor"
NEEDS_NUM_SAMPLES = "needs_num_samples"
LABEL = "label"
IS_NAIVE = "is_naive"


MODEL_DESCRIPTORS = {
    "trivial_identity": {
        LABEL: "TrivialIdentity",
        CAN_USE_EXTERNAL_FEATURES: False,
        ESTIMATOR: None,
        PREDICTOR: IdentityPredictor,
        TRAINER: None,
        NEEDS_NUM_SAMPLES: True,
        IS_NAIVE: True,
        DEFAULT_KWARGS: {
            "num_samples": 100
        },
    },
    "seasonal_naive": {
        LABEL: "SeasonalNaive",
        CAN_USE_EXTERNAL_FEATURES: False,
        ESTIMATOR: None,
        PREDICTOR: SeasonalNaivePredictor,
        TRAINER: None,
<<<<<<< HEAD
=======
        CAN_USE_CONTEXT_LENGTH: False,
>>>>>>> aa7557fe
        IS_NAIVE: True,
    },
    "autoarima": {
        LABEL: "AutoARIMA",
        CAN_USE_EXTERNAL_FEATURES: True,
        ESTIMATOR: AutoARIMAEstimator,
        PREDICTOR: AutoARIMAPredictor,
        TRAINER: None,
        CAN_USE_CONTEXT_LENGTH: False,
    },
    "npts": {
        LABEL: "NPTS",
        CAN_USE_EXTERNAL_FEATURES: False,
        ESTIMATOR: None,
        PREDICTOR: NPTSPredictor,
        TRAINER: None,
<<<<<<< HEAD
        IS_NAIVE: True,
=======
        CAN_USE_CONTEXT_LENGTH: False,
>>>>>>> aa7557fe
    },
    "simplefeedforward": {
        LABEL: "FeedForward",
        CAN_USE_EXTERNAL_FEATURES: False,
        ESTIMATOR: SimpleFeedForwardEstimator,
        TRAINER: Trainer,
    },
    "deepar": {
        LABEL: "DeepAR",
        CAN_USE_EXTERNAL_FEATURES: True,
        ESTIMATOR: DeepAREstimator,
        TRAINER: Trainer,
    },
    "transformer": {
        LABEL: "Transformer",
        CAN_USE_EXTERNAL_FEATURES: True,
        ESTIMATOR: TransformerEstimator,
        TRAINER: Trainer,
    },
    "mqcnn": {
        LABEL: "MQ-CNN",
        CAN_USE_EXTERNAL_FEATURES: True,
        ESTIMATOR: MQCNNEstimator,
        TRAINER: Trainer,
    },
<<<<<<< HEAD
    "tft": {
        LABEL: "TemporalFusionTransformer",
        ESTIMATOR: TemporalFusionTransformerEstimator,
        TRAINER: Trainer
    },
    "npts": {
        LABEL: "NPTS",
        CAN_USE_EXTERNAL_FEATURES: False,
        ESTIMATOR: None,
        PREDICTOR: NPTSPredictor,
        TRAINER: None,
    },
    "autoarima": {
        LABEL: "AutoARIMA",
        CAN_USE_EXTERNAL_FEATURES: True,
        ESTIMATOR: AutoARIMAEstimator,
        PREDICTOR: AutoARIMAPredictor,
        TRAINER: None,
    },
=======
    # "trivial_mean": {
    #     LABEL: "TrivialMean",
    #     CAN_USE_EXTERNAL_FEATURES: False,
    #     ESTIMATOR: None,
    #     PREDICTOR: MeanPredictor,
    #     TRAINER: None,
    #     CAN_USE_CONTEXT_LENGTH: True,
    #     IS_NAIVE: True,
    # },
    # "nbeats": {
    #     LABEL: "NBEATS",
    #     ESTIMATOR: NBEATSEstimator,
    #     TRAINER: Trainer
    # },
    # "tft": {
    #     LABEL: "TemporalFusionTransformer",
    #     ESTIMATOR: TemporalFusionTransformerEstimator,
    #     TRAINER: Trainer
    # },
>>>>>>> aa7557fe
}


class ModelParameterError(ValueError):
    """Custom exception raised when the GluonTS model parameters chosen by the user are invalid"""

    pass


class ModelHandler:
    """
    Class to retrieve the estimator, trainer or descriptor of a GluonTS model

    Attributes:
        model_name (str)
    """

    def __init__(self, model_name):
        self.model_name = model_name
        self.model_descriptor = self._get_model_descriptor()

    def _get_model_descriptor(self):
        model_descriptor = MODEL_DESCRIPTORS.get(self.model_name)
        if model_descriptor is None:
            return {}
        else:
            return model_descriptor

    def estimator(self, model_parameters, **kwargs):
        default_kwargs = self.model_descriptor.get(DEFAULT_KWARGS, {})
        kwargs.update(default_kwargs)
        kwargs.update(model_parameters.get("kwargs", {}))
        estimator = self.model_descriptor.get(ESTIMATOR)
        try:
            ret = None if estimator is None else estimator(**kwargs)
        except Exception as err:
            raise ModelParameterError(f"Issue with parameters '{kwargs}' of model '{self.model_name}'. Full error: {err}")
        return ret

    def trainer(self, **kwargs):
        trainer = self.model_descriptor.get(TRAINER)
        try:
            ret = None if trainer is None else trainer(**kwargs)
        except Exception as err:
            raise ModelParameterError(f"Issue with parameters '{kwargs}' of model trainer for '{self.model_name}'. Full error: {err}")
        return ret

    def predictor(self, **kwargs):
        predictor = self.model_descriptor.get(PREDICTOR)
        try:
            ret = None if predictor is None else predictor(**kwargs)
        except Exception as err:
            raise ModelParameterError(f"Issue with parameters '{kwargs}' of model predictor for {self.model_name}. Full error: {err}")
        return ret

    def can_use_external_feature(self):
        return self.model_descriptor.get(CAN_USE_EXTERNAL_FEATURES, False)

    def needs_num_samples(self):
        return self.model_descriptor.get(NEEDS_NUM_SAMPLES, False)

    def get_label(self):
        return self.model_descriptor.get(LABEL, "")


def list_available_models():
    """List available models names found in the recipe.json (keys of MODEL_DESCRIPTORS).

    Returns:
        dict_keys of model names.
    """
    available_models = MODEL_DESCRIPTORS.copy()
    return available_models.keys()


def list_available_models_labels():
    """List available models labels found in the UI.

    Returns:
        List of model names.
    """
    available_models = MODEL_DESCRIPTORS.copy()
    available_models_labels = []
    for model in available_models:
        label = available_models[model].get(LABEL)
        if label is not None:
            available_models_labels.append(label)
    return available_models_labels


def get_model_label(model_name):
    model_descriptor = MODEL_DESCRIPTORS.get(model_name)
    if model_descriptor is None:
        return None
    else:
        return model_descriptor.get(LABEL, "")<|MERGE_RESOLUTION|>--- conflicted
+++ resolved
@@ -41,10 +41,6 @@
         ESTIMATOR: None,
         PREDICTOR: SeasonalNaivePredictor,
         TRAINER: None,
-<<<<<<< HEAD
-=======
-        CAN_USE_CONTEXT_LENGTH: False,
->>>>>>> aa7557fe
         IS_NAIVE: True,
     },
     "autoarima": {
@@ -61,11 +57,7 @@
         ESTIMATOR: None,
         PREDICTOR: NPTSPredictor,
         TRAINER: None,
-<<<<<<< HEAD
         IS_NAIVE: True,
-=======
-        CAN_USE_CONTEXT_LENGTH: False,
->>>>>>> aa7557fe
     },
     "simplefeedforward": {
         LABEL: "FeedForward",
@@ -91,7 +83,6 @@
         ESTIMATOR: MQCNNEstimator,
         TRAINER: Trainer,
     },
-<<<<<<< HEAD
     "tft": {
         LABEL: "TemporalFusionTransformer",
         ESTIMATOR: TemporalFusionTransformerEstimator,
@@ -111,7 +102,6 @@
         PREDICTOR: AutoARIMAPredictor,
         TRAINER: None,
     },
-=======
     # "trivial_mean": {
     #     LABEL: "TrivialMean",
     #     CAN_USE_EXTERNAL_FEATURES: False,
@@ -131,7 +121,6 @@
     #     ESTIMATOR: TemporalFusionTransformerEstimator,
     #     TRAINER: Trainer
     # },
->>>>>>> aa7557fe
 }
 
 
