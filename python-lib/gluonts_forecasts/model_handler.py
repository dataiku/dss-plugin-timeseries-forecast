--- conflicted
+++ resolved
@@ -8,11 +8,8 @@
 from gluonts.model.trivial.mean import MeanPredictor
 from gluonts.model.trivial.identity import IdentityPredictor
 from gluonts.model.seasonal_naive import SeasonalNaivePredictor
-<<<<<<< HEAD
-=======
 from gluonts.model.npts import NPTSPredictor
 from custom_gluon_models.autoarima import AutoARIMAEstimator, AutoARIMAPredictor
->>>>>>> 8b212748
 
 
 ESTIMATOR = "estimator"
@@ -92,8 +89,6 @@
         ESTIMATOR: TemporalFusionTransformerEstimator,
         TRAINER: Trainer
     },
-<<<<<<< HEAD
-=======
     "npts": {
         LABEL: "NPTS",
         CAN_USE_EXTERNAL_FEATURES: False,
@@ -110,7 +105,6 @@
         TRAINER: None,
         CAN_USE_CONTEXT_LENGTH: False,
     },
->>>>>>> 8b212748
 }
 
 
