import pandas as pd
import os
import math
from pandas.api.types import is_numeric_dtype, is_string_dtype
from gluonts_forecasts.model import Model
from constants import METRICS_DATASET, METRICS_COLUMNS_DESCRIPTIONS, TIMESERIES_KEYS, EVALUATION_METRICS_DESCRIPTIONS
from gluonts_forecasts.gluon_dataset import GluonDataset
from gluonts_forecasts.model_handler import list_available_models
from safe_logger import SafeLogger


logger = SafeLogger("Forecast plugin")


class TrainingSession:
    """
    Class to train and evaluate multiple GluonTS estimators on a training dataframe, and to retrieve an aggregated metrics dataframe

    Attributes:
        target_columns_names (list): List of column names to predict
        time_column_name (str)
        frequency (str): Pandas timeseries frequency (e.g. '3M')
        epoch (int): Number of epochs used by the GluonTS Trainer class
        models_parameters (dict): Dictionary of model names (key) and their parameters (value)
        prediction_length (int): Number of time steps to predict
        training_df (DataFrame): Training dataframe
        make_forecasts (bool): True to output the evaluation predictions of the last prediction_length time steps
        external_features_columns_names (list): List of columns with dynamic real features over time
        timeseries_identifiers_names (list): Columns to identify multiple time series when data is in long format
        batch_size (int): Size of batch used by the GluonTS Trainer class
        num_batches_per_epoch (int): Number of batches per epoch
        gpu (str): Not implemented
    """

    def __init__(
        self,
        target_columns_names,
        time_column_name,
        frequency,
        epoch,
        models_parameters,
        prediction_length,
        training_df,
        make_forecasts,
        external_features_columns_names=None,
        timeseries_identifiers_names=None,
        batch_size=None,
        user_num_batches_per_epoch=None,
        gpu=None,
    ):
        self.models_parameters = models_parameters
        self.models = None
        self.glutonts_dataset = None
        self.training_df = training_df
        self.prediction_length = prediction_length
        self.target_columns_names = target_columns_names
        self.time_column_name = time_column_name
        self.frequency = frequency
        self.epoch = epoch
        self.make_forecasts = make_forecasts
        self.external_features_columns_names = external_features_columns_names
        self.use_external_features = len(external_features_columns_names) > 0
        self.timeseries_identifiers_names = timeseries_identifiers_names
        self.session_name = None
        self.session_path = None
        if self.make_forecasts:
            self.forecasts_df = pd.DataFrame()
            self.evaluation_forecasts_df = None
        self.evaluation_train_list_dataset = None
        self.full_list_dataset = None
        self.metrics_df = None
        self.batch_size = batch_size
        self.user_num_batches_per_epoch = user_num_batches_per_epoch
        self.num_batches_per_epoch = None
        self.gpu = gpu

    def init(self, session_name, partition_root=None):
        """Create the session_path. Check types of target, external features and timeseries identifiers columns.

        Args:
            session_name (Timestamp)
            partition_root (str, optional): Partition root path, concatenated to session_name to create the session_path. Defaults to None.
        """
        self.session_name = session_name
        if partition_root is None:
            self.session_path = session_name
        else:
            self.session_path = os.path.join(partition_root, session_name)

        self._check_target_columns_types()
        self._check_external_features_columns_types()
        self._check_timeseries_identifiers_columns_types()

    def create_gluon_datasets(self):
        """Create train and test gluon list datasets.
        The last prediction_length time steps are removed from each timeseries of the train dataset.
        Compute optimal num_batches_per_epoch value based on the train dataset size._check_target_columns_types
        """

        gluon_dataset = GluonDataset(
            dataframe=self.training_df,
            time_column_name=self.time_column_name,
            frequency=self.frequency,
            target_columns_names=self.target_columns_names,
            timeseries_identifiers_names=self.timeseries_identifiers_names,
            external_features_columns_names=self.external_features_columns_names,
            min_length=2 * self.prediction_length,  # Assuming that context_length = prediction_length
        )

        gluon_list_datasets = gluon_dataset.create_list_datasets(cut_lengths=[self.prediction_length, 0])
        self.evaluation_train_list_dataset = gluon_list_datasets[0]
        self.full_list_dataset = gluon_list_datasets[1]

        if self.user_num_batches_per_epoch == -1:
            self.num_batches_per_epoch = self._compute_optimal_num_batches_per_epoch()
        else:
            self.num_batches_per_epoch = self.user_num_batches_per_epoch

    def instantiate_models(self):
        """Instantiate all the selected models. """
        self.models = []
        for model_name in self.models_parameters:
            model_parameters = self.models_parameters.get(model_name)
            self.models.append(
                Model(
                    model_name,
                    model_parameters=model_parameters,
                    frequency=self.frequency,
                    prediction_length=self.prediction_length,
                    epoch=self.epoch,
                    use_external_features=self.use_external_features,
                    batch_size=self.batch_size,
                    num_batches_per_epoch=self.num_batches_per_epoch,
                    gpu=self.gpu,
                )
            )

    def train(self):
        """ Train all the selected models on all data """
        for model in self.models:
            model.train(self.full_list_dataset)

    def evaluate(self):
        """Call the right evaluate function depending on the need to make forecasts. """

        if self.make_forecasts:
            self._evaluate_make_forecast()
        else:
            self._evaluate()

    def _evaluate(self):
        """Evaluate all the selected models and get the metrics dataframe. """
        metrics_df = pd.DataFrame()
        for model in self.models:
            (item_metrics, identifiers_columns) = model.evaluate(self.evaluation_train_list_dataset, self.full_list_dataset)
            metrics_df = metrics_df.append(item_metrics)
        metrics_df[METRICS_DATASET.SESSION] = self.session_name
        self.metrics_df = self._reorder_metrics_df(metrics_df)

    def _evaluate_make_forecast(self):
        """Evaluate all the selected models, get the metrics dataframe and create the forecasts dataframe. """
        metrics_df = pd.DataFrame()
        for model in self.models:
            (item_metrics, identifiers_columns, forecasts_df) = model.evaluate(self.evaluation_train_list_dataset, self.full_list_dataset, make_forecasts=True)
            forecasts_df = forecasts_df.rename(columns={"index": self.time_column_name})
            if self.forecasts_df.empty:
                self.forecasts_df = forecasts_df
            else:
                self.forecasts_df = self.forecasts_df.merge(forecasts_df, on=[self.time_column_name] + identifiers_columns)
            metrics_df = metrics_df.append(item_metrics)
        metrics_df[METRICS_DATASET.SESSION] = self.session_name
        self.metrics_df = self._reorder_metrics_df(metrics_df)

        self.evaluation_forecasts_df = self.training_df.merge(
            self.forecasts_df,
            on=[self.time_column_name] + identifiers_columns,
            how="left",
        )
        # sort forecasts dataframe by timeseries identifiers (ascending) and time column (descending)
        self.evaluation_forecasts_df = self.evaluation_forecasts_df.sort_values(
            by=identifiers_columns + [self.time_column_name], ascending=[True] * len(identifiers_columns) + [False]
        )
        self.evaluation_forecasts_df[METRICS_DATASET.SESSION] = self.session_name

    def _reorder_metrics_df(self, metrics_df):
        """Sort rows by target column and put aggregated rows on top.

        Args:
            metrics_df (DataFrame): Dataframe of metrics of all timeseries.

        Returns:
            Ordered metrics DataFrame.
        """
        metrics_df = metrics_df.sort_values(by=[METRICS_DATASET.TARGET_COLUMN], ascending=True)
        orderd_metrics_df = pd.concat(
            [
                metrics_df[metrics_df[METRICS_DATASET.TARGET_COLUMN] == METRICS_DATASET.AGGREGATED_ROW],
                metrics_df[metrics_df[METRICS_DATASET.TARGET_COLUMN] != METRICS_DATASET.AGGREGATED_ROW],
            ],
            axis=0,
        ).reset_index(drop=True)
        return orderd_metrics_df

    def get_evaluation_forecasts_df(self):
        return self.evaluation_forecasts_df

    def create_evaluation_forecasts_column_description(self):
        """Explain the meaning of the forecasts columns.

        Returns:
            Dictionary of description (value) by column (key).
        """
        column_descriptions = METRICS_COLUMNS_DESCRIPTIONS.copy()
        available_models = list_available_models()
        for column in self.evaluation_forecasts_df.columns:
            prefix = column.split("_")[0]
            if prefix in available_models:
                target_name = column.split(f"{prefix}_")[1]
                column_descriptions[column] = f"Median forecasts of {target_name} using {prefix} model"
        return column_descriptions

    def get_metrics_df(self):
        return self.metrics_df

    def get_evaluation_metrics_df(self):
        """Replace __aggregated__ by target column name and remove other rows when only one target
        and no timeseries identifiers.

        Returns:
            Dataframe of metrics to display to users.
        """
        evaluation_metrics_df = self.metrics_df.copy()
        evaluation_metrics_df.columns = [
            column.lower() if column in EVALUATION_METRICS_DESCRIPTIONS else column for column in evaluation_metrics_df.columns
        ]
        if len(self.target_columns_names) == 1 and len(self.timeseries_identifiers_names) == 0:
<<<<<<< HEAD
            evaluation_metrics_df = evaluation_metrics_df[
                evaluation_metrics_df[METRICS_DATASET.TARGET_COLUMN] == METRICS_DATASET.AGGREGATED_ROW
            ]
=======
            evaluation_metrics_df = self.metrics_df.copy()
            evaluation_metrics_df = evaluation_metrics_df[evaluation_metrics_df[METRICS_DATASET.TARGET_COLUMN] == METRICS_DATASET.AGGREGATED_ROW]
>>>>>>> 0fffa800
            evaluation_metrics_df[METRICS_DATASET.TARGET_COLUMN] = self.target_columns_names[0]
        return evaluation_metrics_df

    def create_evaluation_results_columns_descriptions(self):
        """Explain the meaning of the metrics dataset columns.

        Returns:
            Dictionary of description (value) by column (key).
        """      
        column_descriptions = METRICS_COLUMNS_DESCRIPTIONS.copy()
        for column in EVALUATION_METRICS_DESCRIPTIONS:
            column_descriptions[column.lower()] = EVALUATION_METRICS_DESCRIPTIONS[column]
        return column_descriptions

    def _check_target_columns_types(self):
        """ Raises ValueError if a target column is not numerical """
        for column_name in self.target_columns_names:
            if not is_numeric_dtype(self.training_df[column_name]):
                raise ValueError(f"Target column '{column_name}' must be of numeric type")

    def _check_external_features_columns_types(self):
        """ Raises ValueError if an external feature column is not numerical """
        for column_name in self.external_features_columns_names:
            if not is_numeric_dtype(self.training_df[column_name]):
                raise ValueError(f"External feature '{column_name}' must be of numeric type")

    def _check_timeseries_identifiers_columns_types(self):
        """ Raises ValueError if a timeseries identifiers column is not numerical or string """
        for column_name in self.timeseries_identifiers_names:
            if not is_numeric_dtype(self.training_df[column_name]) and not is_string_dtype(self.training_df[column_name]):
                raise ValueError(f"Time series identifier '{column_name}' must be of string or numeric type")

    def _compute_optimal_num_batches_per_epoch(self):
        """ Compute the optimal value of num batches which garanties (statistically) full coverage of the dataset """
        sample_length = 2 * self.prediction_length  # Assuming that context_length = prediction_length
        sample_offset = max(sample_length // 10, 1)  # offset of 1 means that 2 samples can overlap on all but 1 timestep
        num_samples_total = 0
        for timeseries in self.evaluation_train_list_dataset.list_data:
            timeseries_length = len(timeseries[TIMESERIES_KEYS.TARGET])
            num_samples = (timeseries_length - sample_length) // sample_offset + 1
            num_samples_total += num_samples
        optimal_num_batches_per_epoch = math.ceil(num_samples_total / self.batch_size)
        return max(optimal_num_batches_per_epoch, 50)<|MERGE_RESOLUTION|>--- conflicted
+++ resolved
@@ -234,14 +234,8 @@
             column.lower() if column in EVALUATION_METRICS_DESCRIPTIONS else column for column in evaluation_metrics_df.columns
         ]
         if len(self.target_columns_names) == 1 and len(self.timeseries_identifiers_names) == 0:
-<<<<<<< HEAD
-            evaluation_metrics_df = evaluation_metrics_df[
-                evaluation_metrics_df[METRICS_DATASET.TARGET_COLUMN] == METRICS_DATASET.AGGREGATED_ROW
-            ]
-=======
             evaluation_metrics_df = self.metrics_df.copy()
             evaluation_metrics_df = evaluation_metrics_df[evaluation_metrics_df[METRICS_DATASET.TARGET_COLUMN] == METRICS_DATASET.AGGREGATED_ROW]
->>>>>>> 0fffa800
             evaluation_metrics_df[METRICS_DATASET.TARGET_COLUMN] = self.target_columns_names[0]
         return evaluation_metrics_df
 
