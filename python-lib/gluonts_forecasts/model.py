from constants import EVALUATION_METRICS_DESCRIPTIONS, METRICS_DATASET, TIMESERIES_KEYS, CUSTOMISABLE_FREQUENCIES_OFFSETS
from gluonts.evaluation.backtest import make_evaluation_predictions
from gluonts.evaluation import Evaluator
from gluonts_forecasts.model_handler import ModelHandler
from gluonts_forecasts.utils import concat_timeseries_per_identifiers, concat_all_timeseries, quantile_forecasts_series
from time import perf_counter
from pandas.tseries.frequencies import to_offset
from safe_logger import SafeLogger
import json
import multiprocessing


logger = SafeLogger("Forecast plugin")


class ModelTrainingError(Exception):
    """Custom exception raised when the model training fails"""

    pass


class Model(ModelHandler):
    """
    Wrapper class to train and evaluate a GluonTS estimator, and retrieve the evaluation metrics and predictions

    Attributes:
        model_name (str): Model name belonging to model_handler.MODEL_DESCRIPTORS
        model_parameters (dict): Kwargs of model parameters
        custom_frequency (str): Pandas timeseries frequency not necessarily supported by GluonTS Estimators (e.g. 'W-MON')
        frequency (str): Pandas timeseries frequency (e.g. '3M') supported by GluonTS Estimators
        prediction_length (int): Number of time steps to predict
        epoch (int): Number of epochs used by the GluonTS Trainer class
        use_external_features (bool): If the model will be fed external features (use_feat_dynamic_real in GluonTS)
        use_seasonality (bool): If the model will be fed a seasonality parameter
        batch_size (int): Size of batch used by the GluonTS Trainer class
        mxnet_context (mxnet.context.Context): MXNet context to use for Deep Learning models training.
    """

    def __init__(
        self,
        model_name,
        model_parameters,
        frequency,
        prediction_length,
        epoch,
        use_external_features=False,
        batch_size=None,
        num_batches_per_epoch=None,
        season_length=None,
        mxnet_context=None,
    ):
        super().__init__(model_name)
        self.model_name = model_name
        self.model_parameters = model_parameters
        self.custom_frequency = frequency
        self.frequency = frequency if not isinstance(to_offset(frequency), CUSTOMISABLE_FREQUENCIES_OFFSETS) else to_offset(frequency).name.split("-")[0]
        self.prediction_length = prediction_length
        self.epoch = epoch
        self.use_external_features = use_external_features and ModelHandler.can_use_external_feature(self)
        self.use_seasonality = ModelHandler.can_use_seasonality(self)
        self.mxnet_context = mxnet_context

        self.estimator_kwargs = {
            "freq": self.frequency,
            "prediction_length": self.prediction_length,
        }
        trainer_kwargs = {"ctx": self.mxnet_context, "epochs": self.epoch}
        self.batch_size = batch_size
        if self.batch_size is not None:
            trainer_kwargs.update({"batch_size": self.batch_size})
        self.num_batches_per_epoch = num_batches_per_epoch
        if self.num_batches_per_epoch is not None:
            trainer_kwargs.update({"num_batches_per_epoch": self.num_batches_per_epoch})
<<<<<<< HEAD
        self.trainer = ModelHandler.trainer(self, **trainer_kwargs)
        if self.trainer is not None:
            estimator_kwargs.update({"trainer": self.trainer})
=======
        trainer = ModelHandler.trainer(self, **trainer_kwargs)
        if trainer is not None:
            self.estimator_kwargs.update({"trainer": trainer})
>>>>>>> c56c578f
        else:
            self.mxnet_context = None
        self.season_length = season_length
        if self.use_seasonality and self.season_length is not None:
            estimator_kwargs.update({"season_length": self.season_length})
        if self.use_external_features:
            self.estimator_kwargs.update({"use_feat_dynamic_real": True})
        self.estimator = ModelHandler.estimator(self, self.model_parameters, **self.estimator_kwargs)
        self.predictor = None
        self.evaluation_time = 0
        self.retraining_time = 0

    def get_name(self):
        return self.model_name

    def train(self, train_list_dataset, reinit=True):
        """Train model on train_list_dataset and re-instanciate estimator if reinit=True"""
        start = perf_counter()
        logger.info(f"Re-training {self.get_label()} model on entire dataset ...")

        if reinit:  # re-instanciate model to re-initialize model parameters
            self.estimator = ModelHandler.estimator(self, self.model_parameters, **self.estimator_kwargs)

        self.predictor = self._train_estimator(train_list_dataset)

        self.retraining_time = perf_counter() - start
        logger.info(f"Re-training {self.get_label()} model on entire dataset: Done in {self.retraining_time:.2f} seconds")

    def train_evaluate(self, train_list_dataset, test_list_dataset, make_forecasts=False, retrain=False):
        """Train Model on train_list_dataset and evaluate it on test_list_dataset. Then retrain on test_list_dataset if retrain=True.

        Args:
            train_list_dataset (gluonts.dataset.common.ListDataset): ListDataset created with the GluonDataset class.
            test_list_dataset (gluonts.dataset.common.ListDataset): ListDataset created with the GluonDataset class.
            make_forecasts (bool, optional): Whether to make the evaluation forecasts and return them. Defaults to False.
            retrain (bool, optional): Whether to retrain model on test_list_dataset after the evaluation. Defaults to False.

        Returns:
            Evaluation metrics DataFrame for each target and aggregated.
            List of timeseries identifiers column names. Empty list if none found in train_list_dataset.
            DataFrame of predictions for the last prediction_length timesteps of the test_list_dataset timeseries if make_forecasts is True.
        """
        logger.info(f"Evaluating {self.get_label()} model performance...")
        start = perf_counter()
        evaluation_predictor = self._train_estimator(train_list_dataset)

        agg_metrics, item_metrics, forecasts = self._make_evaluation_predictions(evaluation_predictor, test_list_dataset)
        self.evaluation_time = perf_counter() - start
        logger.info(f"Evaluating {self.get_label()} model performance: Done in {self.evaluation_time:.2f} seconds")

        if retrain:
            self.train(test_list_dataset)

        metrics, identifiers_columns = self._format_metrics(agg_metrics, item_metrics, train_list_dataset)

        if make_forecasts:
            median_forecasts_timeseries = self._compute_median_forecasts_timeseries(forecasts, train_list_dataset)
            multiple_df = concat_timeseries_per_identifiers(median_forecasts_timeseries)
            forecasts_df = concat_all_timeseries(multiple_df)
            return metrics, identifiers_columns, forecasts_df

        return metrics, identifiers_columns

    def _make_evaluation_predictions(self, predictor, test_list_dataset):
        """Evaluate predictor and generate sample forecasts.

        Args:
            predictor (gluonts.model.predictor.Predictor): Trained object used to make forecasts.
            test_list_dataset (gluonts.dataset.common.ListDataset): ListDataset created with the GluonDataset class.

        Returns:
            Dictionary of aggregated metrics over all timeseries.
            DataFrame of metrics for each timeseries (i.e., each target column).
            List of gluonts.model.forecast.Forecast (objects storing the predicted distributions as samples).
        """
        forecast_it, ts_it = make_evaluation_predictions(dataset=test_list_dataset, predictor=predictor, num_samples=100)
        forecasts = list(forecast_it)
        evaluator = Evaluator(num_workers=min(2, multiprocessing.cpu_count()))
        agg_metrics, item_metrics = evaluator(ts_it, forecasts, num_series=len(test_list_dataset))
        return agg_metrics, item_metrics, forecasts

    def _format_metrics(self, agg_metrics, item_metrics, train_list_dataset):
        """Append agg_metrics to item_metrics and add new columns: model_name, target_column, identifiers_columns

        Args:
            agg_metrics (dict): Dictionary of aggregated metrics over all timeseries.
            item_metrics (DataFrame): [description]
            train_list_dataset (gluonts.dataset.common.ListDataset): ListDataset created with the GluonDataset class.

        Returns:
            DataFrame of metrics, model name, target column and identifiers columns.
        """
        item_metrics[METRICS_DATASET.MODEL_COLUMN] = ModelHandler.get_label(self)
        agg_metrics[METRICS_DATASET.MODEL_COLUMN] = ModelHandler.get_label(self)

        identifiers_columns = (
            list(train_list_dataset.list_data[0][TIMESERIES_KEYS.IDENTIFIERS].keys()) if TIMESERIES_KEYS.IDENTIFIERS in train_list_dataset.list_data[0] else []
        )
        identifiers_values = {identifiers_column: [] for identifiers_column in identifiers_columns}
        target_columns = []
        for univariate_timeseries in train_list_dataset.list_data:
            target_columns += [univariate_timeseries[TIMESERIES_KEYS.TARGET_NAME]]
            for identifiers_column in identifiers_columns:
                identifiers_values[identifiers_column] += [univariate_timeseries[TIMESERIES_KEYS.IDENTIFIERS][identifiers_column]]

        item_metrics[METRICS_DATASET.TARGET_COLUMN] = target_columns
        agg_metrics[METRICS_DATASET.TARGET_COLUMN] = METRICS_DATASET.AGGREGATED_ROW
        agg_metrics[METRICS_DATASET.TRAINING_TIME] = self.evaluation_time + self.retraining_time

        for identifiers_column in identifiers_columns:
            item_metrics[identifiers_column] = identifiers_values[identifiers_column]
            agg_metrics[identifiers_column] = METRICS_DATASET.AGGREGATED_ROW  # or keep empty but will cast integer to float

        metrics = item_metrics.append(agg_metrics, ignore_index=True)

        metrics = metrics[
            [METRICS_DATASET.TARGET_COLUMN]
            + identifiers_columns
            + [METRICS_DATASET.MODEL_COLUMN]
            + list(EVALUATION_METRICS_DESCRIPTIONS.keys())
            + [METRICS_DATASET.TRAINING_TIME]
        ]
        metrics[METRICS_DATASET.MODEL_PARAMETERS] = self._get_model_parameters_json(train_list_dataset)

        return metrics, identifiers_columns

    def _train_estimator(self, train_list_dataset):
        """Train a gluonTS estimator to get a predictor for models that can be trained
        or directly get the existing gluonTS predictor (e.g. for models that don't need training like trivial.identity)

        Args:
            train_list_dataset (gluonts.dataset.common.ListDataset): ListDataset created with the GluonDataset class.

        Returns:
            gluonts.model.predictor.Predictor
        """
        kwargs = {"freq": self.frequency, "prediction_length": self.prediction_length}
        if self.estimator is None:
            if ModelHandler.needs_num_samples(self):
                kwargs.update({"num_samples": 100})
            if self.use_seasonality and self.season_length:
                kwargs.update({"season_length": self.season_length})
            predictor = ModelHandler.predictor(self, **kwargs)
        else:
            try:
                predictor = self.estimator.train(train_list_dataset)
            except Exception as err:
                raise ModelTrainingError(f"GluonTS '{self.model_name}' model crashed during training. Full error: {err}")
        return predictor

    def _get_model_parameters_json(self, train_list_dataset):
        """ Returns a JSON string containing model parameters and results """
        timeseries_number = len(train_list_dataset.list_data)
        timeseries_total_length = sum([len(ts[TIMESERIES_KEYS.TARGET]) for ts in train_list_dataset.list_data])
        model_params = {
            "model_name": ModelHandler.get_label(self),
            "frequency": self.frequency,
            "prediction_length": self.prediction_length,
            "use_external_features": self.use_external_features,
            "timeseries_number": timeseries_number,
            "timeseries_average_length": round(timeseries_total_length / timeseries_number),
            "model_parameters": self.model_parameters,
        }
        if self.trainer is not None:
            model_params["epoch"] = self.epoch
            model_params["batch_size"] = self.batch_size
            model_params["num_batches_per_epoch"] = self.num_batches_per_epoch
        if self.use_seasonality and self.season_length is not None:
            model_params["season_length"] = self.season_length
        if self.mxnet_context:
            model_params["mxnet.context"] = str(self.mxnet_context)
        return json.dumps(model_params)

    def _compute_median_forecasts_timeseries(self, forecasts_list, train_list_dataset):
        """Compute median forecasts timeseries for each Forecast of forecasts_list.

        Args:
            forecasts_list (list): List of gluonts.model.forecast.Forecast (objects storing the predicted distributions as samples).
            train_list_dataset (gluonts.dataset.common.ListDataset): ListDataset created with the GluonDataset class.

        Returns:
            Dictionary of list of forecasts timeseries (value) by identifiers (key). Key is None if no identifiers.
        """
        median_forecasts_timeseries = {}
        for i, sample_forecasts in enumerate(forecasts_list):
            series = quantile_forecasts_series(sample_forecasts, 0.5, self.custom_frequency).rename(
                f"{self.model_name}_{train_list_dataset.list_data[i][TIMESERIES_KEYS.TARGET_NAME]}"
            )
            if TIMESERIES_KEYS.IDENTIFIERS in train_list_dataset.list_data[i]:
                timeseries_identifier_key = tuple(sorted(train_list_dataset.list_data[i][TIMESERIES_KEYS.IDENTIFIERS].items()))
            else:
                timeseries_identifier_key = None

            if timeseries_identifier_key in median_forecasts_timeseries:
                median_forecasts_timeseries[timeseries_identifier_key] += [series]
            else:
                median_forecasts_timeseries[timeseries_identifier_key] = [series]
        return median_forecasts_timeseries<|MERGE_RESOLUTION|>--- conflicted
+++ resolved
@@ -71,20 +71,14 @@
         self.num_batches_per_epoch = num_batches_per_epoch
         if self.num_batches_per_epoch is not None:
             trainer_kwargs.update({"num_batches_per_epoch": self.num_batches_per_epoch})
-<<<<<<< HEAD
         self.trainer = ModelHandler.trainer(self, **trainer_kwargs)
         if self.trainer is not None:
-            estimator_kwargs.update({"trainer": self.trainer})
-=======
-        trainer = ModelHandler.trainer(self, **trainer_kwargs)
-        if trainer is not None:
-            self.estimator_kwargs.update({"trainer": trainer})
->>>>>>> c56c578f
+            self.estimator_kwargs.update({"trainer": self.trainer})
         else:
             self.mxnet_context = None
         self.season_length = season_length
         if self.use_seasonality and self.season_length is not None:
-            estimator_kwargs.update({"season_length": self.season_length})
+            self.estimator_kwargs.update({"season_length": self.season_length})
         if self.use_external_features:
             self.estimator_kwargs.update({"use_feat_dynamic_real": True})
         self.estimator = ModelHandler.estimator(self, self.model_parameters, **self.estimator_kwargs)
