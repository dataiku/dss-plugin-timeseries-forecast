--- conflicted
+++ resolved
@@ -1,15 +1,9 @@
-<<<<<<< HEAD
-from plugin_io_utils import check_continuous_time_column
+from plugin_io_utils import check_continuous_time_column, assert_continuous_time_column
 from dku_timeseries.prediction import add_future_external_features 
 from gluonts.dataset.common import ListDataset
 import pandas as pd
 import numpy as np
-=======
-from plugin_io_utils import check_continuous_time_column, assert_continuous_time_column
-import pandas as pd
 import pytest
-
->>>>>>> 03b3e48f
 
 #dataset = {'time_column': ['', '', ''], 'data_column': [0, 1, 2]}
 dataset_timeline_gap = {'time_column': ['2013-02-08T00:00:00.000Z', '2013-02-11T00:00:00.000Z', '2013-02-12T00:00:00.000Z'], 'data_column': [0, 1, 2]}
@@ -119,41 +113,6 @@
     assert check_continuous_time_column(df, time_column_name, time_granularity_unit, time_granularity_step) is False
 
 
-<<<<<<< HEAD
-# TODO unit test for add_future_external_features
-def test_add_future_external_features_with_identifiers():
-    timeseries_0 = {
-        'start': '2018-01-01',
-        'target': [12, 13, 14, 15, 16],
-        'target_name': 'sales_0',
-        'time_column_name': 'date',
-        'feat_dynamic_real': [[1, 0, 0, 0, 0], [0, 0, 0, 1, 1]],
-        'feat_dynamic_real_columns_names': ['is_holiday', 'is_weekend'],
-        'identifiers': {'store': 1, 'item': 1}
-    }
-    timeseries_1 = {
-        'start': '2018-01-01',
-        'target': [2, 3, 4, 5, 6],
-        'target_name': 'sales_1',
-        'time_column_name': 'date',
-        'feat_dynamic_real': [[0, 0, 0, 0, 1], [0, 0, 0, 1, 1]],
-        'feat_dynamic_real_columns_names': ['is_holiday', 'is_weekend'],
-        'identifiers': {'store': 1, 'item': 2}
-    }
-    gluon_train_dataset = ListDataset([timeseries_0, timeseries_1], freq='D')
-
-    external_features_future_df = pd.DataFrame({
-        'date': ['2018-01-06', '2018-01-07', '2018-01-08', '2018-01-06', '2018-01-07', '2018-01-08'],
-        'store': [1, 1, 1, 1, 1, 1],
-        'item': [1, 1, 1, 2, 2, 2],
-        'is_holiday': [0, 0, 0, 0, 1, 0],
-        'is_weekend': [1, 0, 0, 1, 0, 0]
-        })
-
-    gluon_dataset = add_future_external_features(gluon_train_dataset, external_features_future_df)
-
-    assert (gluon_dataset.list_data[0]['feat_dynamic_real'] == np.array([[1, 0, 0, 0, 0, 0, 0, 0], [0, 0, 0, 1, 1, 1, 0, 0]])).all()
-=======
 def test_assert_continuous_time_column_invalid_month_frequency():
     time_column_name = 'date'
     time_granularity_unit = 'M'
@@ -190,4 +149,38 @@
         assert_continuous_time_column(df, time_column_name, time_granularity_unit, time_granularity_step)
     except ValueError:
         pytest.fail("Unexpected ValueError ..")
->>>>>>> 03b3e48f
+
+
+# TODO unit test for add_future_external_features
+def test_add_future_external_features_with_identifiers():
+    timeseries_0 = {
+        'start': '2018-01-01',
+        'target': [12, 13, 14, 15, 16],
+        'target_name': 'sales_0',
+        'time_column_name': 'date',
+        'feat_dynamic_real': [[1, 0, 0, 0, 0], [0, 0, 0, 1, 1]],
+        'feat_dynamic_real_columns_names': ['is_holiday', 'is_weekend'],
+        'identifiers': {'store': 1, 'item': 1}
+    }
+    timeseries_1 = {
+        'start': '2018-01-01',
+        'target': [2, 3, 4, 5, 6],
+        'target_name': 'sales_1',
+        'time_column_name': 'date',
+        'feat_dynamic_real': [[0, 0, 0, 0, 1], [0, 0, 0, 1, 1]],
+        'feat_dynamic_real_columns_names': ['is_holiday', 'is_weekend'],
+        'identifiers': {'store': 1, 'item': 2}
+    }
+    gluon_train_dataset = ListDataset([timeseries_0, timeseries_1], freq='D')
+
+    external_features_future_df = pd.DataFrame({
+        'date': ['2018-01-06', '2018-01-07', '2018-01-08', '2018-01-06', '2018-01-07', '2018-01-08'],
+        'store': [1, 1, 1, 1, 1, 1],
+        'item': [1, 1, 1, 2, 2, 2],
+        'is_holiday': [0, 0, 0, 0, 1, 0],
+        'is_weekend': [1, 0, 0, 1, 0, 0]
+        })
+
+    gluon_dataset = add_future_external_features(gluon_train_dataset, external_features_future_df)
+
+    assert (gluon_dataset.list_data[0]['feat_dynamic_real'] == np.array([[1, 0, 0, 0, 0, 0, 0, 0], [0, 0, 0, 1, 1, 1, 0, 0]])).all()