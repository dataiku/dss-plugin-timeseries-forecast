--- conflicted
+++ resolved
@@ -362,8 +362,6 @@
             "visibilityCondition": "false && model.forecasting_style == 'customize_algorithms'"
         },
         {
-<<<<<<< HEAD
-=======
             "name": "npts_model_activated",
             "label": "- NPTS",
             "description": "Based on the NPTSPredictor GluonTS model",
@@ -407,7 +405,6 @@
             "visibilityCondition": "model.forecasting_style == 'customize_algorithms'"
         },
         {
->>>>>>> 8b212748
             "name": "deepar_model_activated",
             "label": "- DeepAR",
             "description": "Based on the DeepAREstimator GluonTS model",
