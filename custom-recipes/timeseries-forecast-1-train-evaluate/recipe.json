--- conflicted
+++ resolved
@@ -570,11 +570,7 @@
             "label": "Sampling method",
             "type": "SELECT",
             "mandatory": true,
-<<<<<<< HEAD
             "description": "Train using only the most recent data and reduce runtime",
-=======
-            "description": "",
->>>>>>> 1730e41f
             "selectChoices": [
                 {
                     "value": "last_records",
@@ -590,19 +586,11 @@
         {
             "name": "number_records",
             "label": "Nb. records",
-<<<<<<< HEAD
             "description": "Number of last records to extract per time series",
             "type": "INT",
             "defaultValue": 10000,
             "mandatory": false,
             "minI": 4,
-=======
-            "description": "Number of records to use per timeseries",
-            "type": "INT",
-            "defaultValue": 10000,
-            "mandatory": false,
-            "minI": 1,
->>>>>>> 1730e41f
             "visibilityCondition": "model.sampling_method=='last_records'"
         },
         {
