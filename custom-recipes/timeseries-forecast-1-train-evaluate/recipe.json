{
    "meta": {
        "label": "1. Train and evaluate forecasting models",
        "description": "Train forecasting models and evaluate their performance on historical data",
        "icon": "icon-calendar",
        "displayOrderRank": 1
    },
    "kind": "PYTHON",
    "selectableFromDataset": "input_dataset",
    "inputRoles": [
        {
            "name": "input_dataset",
            "label": "Historical dataset",
            "arity": "UNARY",
            "required": true,
            "acceptsDataset": true,
            "acceptsManagedFolder": false
        }
    ],
    "outputRoles": [
        {
            "name": "model_folder",
            "label": "Trained model folder",
            "description": "Folder to save trained forecasting models",
            "arity": "UNARY",
            "required": true,
            "acceptsDataset": false,
            "acceptsManagedFolder": true
        },
        {
            "name": "evaluation_dataset",
            "label": "Performance metrics dataset",
            "description": "Performance metrics of forecasting models evaluated on a split of the historical dataset",
            "arity": "UNARY",
            "required": true,
            "acceptsDataset": true,
            "acceptsManagedFolder": false
        },
        {
            "name": "evaluation_forecasts_dataset",
            "label": "Evaluation dataset",
            "description": "Dataset with evaluation forecasts used to compute the performance metrics",
            "arity": "UNARY",
            "required": true,
            "acceptsDataset": true,
            "acceptsManagedFolder": false
        }
    ],
    "params": [
        {
            "type": "SEPARATOR",
            "name": "separator_input",
            "label": "Input parameters"
        },
        {
            "name": "time_column",
            "label": "Time column",
            "allowedColumnTypes": [
                "date"
            ],
            "type": "COLUMN",
            "description": "Must be a parsed date",
            "columnRole": "input_dataset",
            "mandatory": true
        },
        {
            "name": "frequency_unit",
            "label": "Frequency",
            "type": "SELECT",
            "description": "Frequency of your historical data",
            "mandatory": true,
            "selectChoices": [
                {
                    "value": "min",
                    "label": "Minute"
                },
                {
                    "value": "H",
                    "label": "Hour"
                },
                {
                    "value": "D",
                    "label": "Day"
                },
                {
                    "value": "B",
                    "label": "Business Day (Mon-Fri)"
                },
                {
                    "value": "W",
                    "label": "Week"
                },
                {
                    "value": "M",
                    "label": "Month"
                },
                {
                    "value": "3M",
                    "label": "Quarter"
                },
                {
                    "value": "6M",
                    "label": "Semester"
                },
                {
                    "value": "A",
                    "label": "Year"
                }
            ],
            "defaultValue": "D"
        },
        {
            "name": "frequency_end_of_year",
            "label": "End of year month",
            "type": "SELECT",
            "mandatory": false,
            "defaultValue": "DEC",
            "visibilityCondition": "model.frequency_unit == 'A'",
            "selectChoices": [
                {
                    "value": "JAN",
                    "label": "January"
                },
                {
                    "value": "FEB",
                    "label": "February"
                },
                {
                    "value": "MAR",
                    "label": "March"
                },
                {
                    "value": "APR",
                    "label": "April"
                },
                {
                    "value": "MAY",
                    "label": "May"
                },
                {
                    "value": "JUN",
                    "label": "June"
                },
                {
                    "value": "JUL",
                    "label": "July"
                },
                {
                    "value": "AUG",
                    "label": "August"
                },
                {
                    "value": "SEP",
                    "label": "September"
                },
                {
                    "value": "OCT",
                    "label": "October"
                },
                {
                    "value": "NOV",
                    "label": "November"
                },
                {
                    "value": "DEC",
                    "label": "December"
                }
            ]
        },
        {
            "name": "frequency_end_of_week",
            "label": "End of week day",
            "type": "SELECT",
            "mandatory": false,
            "defaultValue": "SUN",
            "visibilityCondition": "model.frequency_unit == 'W'",
            "selectChoices": [
                {
                    "value": "SUN",
                    "label": "Sunday"
                },
                {
                    "value": "MON",
                    "label": "Monday"
                },
                {
                    "value": "TUE",
                    "label": "Tuesday"
                },
                {
                    "value": "WED",
                    "label": "Wednesday"
                },
                {
                    "value": "THU",
                    "label": "Thursday"
                },
                {
                    "value": "FRI",
                    "label": "Friday"
                },
                {
                    "value": "SAT",
                    "label": "Saturday"
                }
            ]
        },
        {
            "name": "frequency_step_hours",
            "label": "Number of hours",
            "type": "INT",
            "defaultValue": 1,
            "mandatory": false,
            "minI": 1,
            "visibilityCondition": "model.frequency_unit == 'H'"
        },
        {
            "name": "frequency_step_minutes",
            "label": "Number of minutes",
            "type": "INT",
            "defaultValue": 1,
            "mandatory": false,
            "minI": 1,
            "visibilityCondition": "model.frequency_unit == 'min'"
        },
        {
            "name": "target_columns",
            "label": "Target column(s)",
            "type": "COLUMNS",
            "allowedColumnTypes": [
                "tinyint",
                "smallint",
                "int",
                "bigint",
                "float",
                "double"
            ],
            "columnRole": "input_dataset",
            "mandatory": true
        },
        {
            "name": "additional_columns",
            "label": "Long format",
            "description": "If multiple time series are stored in the same column",
            "type": "BOOLEAN",
            "defaultValue": false,
            "mandatory": true
        },
        {
            "name": "timeseries_identifiers",
            "label": "Time series identifiers",
            "description": "Columns that identify the multiple time series - mandatory for long format",
            "type": "COLUMNS",
            "allowedColumnTypes": [
                "tinyint",
                "smallint",
                "int",
                "bigint",
                "string",
                "boolean"
            ],
            "columnRole": "input_dataset",
            "mandatory": false,
            "visibilityCondition": "model.additional_columns"
        },
        {
            "name": "separator_sampling",
            "label": "Sampling",
            "type": "SEPARATOR"
        },
        {
            "name": "sampling_method",
            "label": "Sampling method",
            "type": "SELECT",
            "mandatory": true,
            "description": "Use only the most recent data",
            "selectChoices": [
                {
                    "value": "no_sampling",
                    "label": "No sampling (whole data)"
                },
                {
                    "value": "last_records",
                    "label": "Last records (most recent)"
                }
            ],
            "defaultValue": "last_records"
        },
        {
            "name": "number_records",
            "label": "Nb. records",
            "description": "Maximum number of records to extract per time series",
            "type": "INT",
            "defaultValue": 10000,
            "mandatory": false,
            "minI": 4,
            "visibilityCondition": "model.sampling_method=='last_records'"
        },
        {
            "name": "separator_modeling",
            "label": "Modeling",
            "type": "SEPARATOR"
        },
        {
            "name": "separator_modeling_customize_algorithms",
            "label": "",
            "type": "SEPARATOR",
            "description": "Detailed documentation: https://ts.gluon.ai/api/gluonts/gluonts.model.html",
            "visibilityCondition": "['choose_algorithms', 'customize_algorithms'].includes(model.forecasting_style)"
        },
        {
            "name": "prediction_length",
            "label": "Forecasting horizon",
            "type": "INT",
            "description": "Number of future values to predict. Higher values increase runtime.",
            "defaultValue": 1,
            "mandatory": true,
            "minI": 1
        },
        {
            "name": "forecasting_style",
            "label": "Forecasting mode",
            "type": "SELECT",
            "description": "AutoML to let Dataiku choose your models or Expert to have full control",
            "mandatory": true,
            "selectChoices": [
                {
                    "value": "auto",
                    "label": "AutoML - Quick Prototypes"
                },
                {
                    "value": "auto_performance",
                    "label": "AutoML - High Performance"
                },
                {
                    "value": "choose_algorithms",
                    "label": "Expert - Choose Algorithms"
                },
                {
                    "value": "customize_algorithms",
                    "label": "Expert - Customize Algorithms"
                }
            ],
            "defaultValue": "auto"
        },
        {
            "type": "SEPARATOR",
            "label": " ",
            "description": "Statistical models",
            "visibilityCondition": "['choose_algorithms', 'customize_algorithms'].includes(model.forecasting_style)"
        },
        {
            "type": "SEPARATOR",
            "visibilityCondition": "model.forecasting_style == 'customize_algorithms'"
        },
        {
            "name": "trivial_identity_model_activated",
            "label": "- Trivial Identity",
            "description": "Based on the trivial.identity GluonTS model",
            "type": "BOOLEAN",
            "defaultValue": true,
            "mandatory": true,
            "visibilityCondition": "['choose_algorithms', 'customize_algorithms'].includes(model.forecasting_style)"
        },
        {
            "type": "SEPARATOR",
            "visibilityCondition": "model.forecasting_style == 'customize_algorithms'"
        },
        {
            "name": "seasonal_naive_model_activated",
            "label": "- Seasonal Naive",
            "description": "Based on the seasonal_naive GluonTS models, compute seasonality based on the frequency",
            "type": "BOOLEAN",
            "defaultValue": true,
            "mandatory": true,
            "visibilityCondition": "['choose_algorithms', 'customize_algorithms'].includes(model.forecasting_style)"
        },
        {
            "type": "SEPARATOR",
            "visibilityCondition": "model.forecasting_style == 'customize_algorithms'"
        },
        {
            "name": "autoarima_model_activated",
            "label": "- AutoARIMA",
            "description": "Based on the pyramid-arima package. Slow for multiple time series.",
            "type": "BOOLEAN",
            "defaultValue": false,
            "mandatory": true,
            "visibilityCondition": "['choose_algorithms', 'customize_algorithms'].includes(model.forecasting_style)"
        },
        {
            "name": "autoarima_model_kwargs",
            "type": "MAP",
            "label": "  ↳ Parameters",
            "description": "",
            "visibilityCondition": "model.forecasting_style == 'customize_algorithms' && model.autoarima_model_activated",
            "mandatory": false,
            "defaultValue": {"maxiter": 50}
        },
        {
            "type": "SEPARATOR",
            "visibilityCondition": "model.forecasting_style == 'customize_algorithms'"
        },
        {
            "name": "npts_model_activated",
            "label": "- NPTS",
            "description": "Based on the NPTSPredictor GluonTS model",
            "type": "BOOLEAN",
            "defaultValue": false,
            "mandatory": true,
            "visibilityCondition": "['choose_algorithms', 'customize_algorithms'].includes(model.forecasting_style)"
        },
        {
            "name": "npts_model_kwargs",
            "type": "MAP",
            "label": "  ↳ Parameters",
            "description": "",
            "visibilityCondition": "model.forecasting_style == 'customize_algorithms' && model.npts_model_activated",
            "mandatory": false
        },
        {
            "type": "SEPARATOR",
            "label": " ",
            "description": "Deep Learning models",
            "visibilityCondition": "['choose_algorithms', 'customize_algorithms'].includes(model.forecasting_style)"
        },
        {
            "type": "SEPARATOR",
            "visibilityCondition": "model.forecasting_style == 'customize_algorithms'"
        },
        {
            "name": "simplefeedforward_model_activated",
            "label": "- FeedForward",
            "description": "Based on the SimpleFeedForwardEstimator GluonTS model",
            "type": "BOOLEAN",
            "defaultValue": false,
            "mandatory": true,
            "visibilityCondition": "['choose_algorithms', 'customize_algorithms'].includes(model.forecasting_style)"
        },
        {
            "name": "simplefeedforward_model_kwargs",
            "type": "MAP",
            "label": "  ↳ Parameters",
            "description": "Optional keyword arguments from https://ts.gluon.ai/api/gluonts/gluonts.model.simple_feedforward.html",
            "visibilityCondition": "model.forecasting_style == 'customize_algorithms' && model.simplefeedforward_model_activated",
            "mandatory": false
        },
        {
            "type": "SEPARATOR",
            "visibilityCondition": "model.forecasting_style == 'customize_algorithms'"
        },
        {
            "name": "deepar_model_activated",
            "label": "- DeepAR",
            "description": "Based on the DeepAREstimator GluonTS model",
            "type": "BOOLEAN",
            "defaultValue": true,
            "mandatory": true,
            "visibilityCondition": "['choose_algorithms', 'customize_algorithms'].includes(model.forecasting_style)"
        },
        {
            "name": "deepar_model_kwargs",
            "type": "MAP",
            "label": "  ↳ Parameters",
            "description": "Optional keyword arguments from https://ts.gluon.ai/api/gluonts/gluonts.model.deepar.html",
            "visibilityCondition": "model.forecasting_style == 'customize_algorithms' && model.deepar_model_activated",
            "mandatory": false
        },
        {
            "type": "SEPARATOR",
            "visibilityCondition": "model.forecasting_style == 'customize_algorithms'"
        },
        {
            "name": "transformer_model_activated",
            "label": "- Transformer",
            "description": "Based on the TransformerEstimator GluonTS model",
            "type": "BOOLEAN",
            "defaultValue": false,
            "mandatory": true,
            "visibilityCondition": "['choose_algorithms', 'customize_algorithms'].includes(model.forecasting_style)"
        },
        {
            "name": "transformer_model_kwargs",
            "type": "MAP",
            "label": "  ↳ Parameters",
            "description": "Optional keyword arguments from https://ts.gluon.ai/api/gluonts/gluonts.model.transformer.html",
            "visibilityCondition": "model.forecasting_style == 'customize_algorithms' && model.transformer_model_activated",
            "mandatory": false
        },
        {
            "type": "SEPARATOR",
            "visibilityCondition": "false && model.forecasting_style == 'customize_algorithms'"
        },
        {
            "name": "mqcnn_model_activated",
            "label": "- MQ-CNN",
            "description": "Based on the MQCNNEstimator GluonTS model",
            "type": "BOOLEAN",
            "defaultValue": false,
            "mandatory": true,
            "visibilityCondition": "['choose_algorithms', 'customize_algorithms'].includes(model.forecasting_style)"
        },
        {
            "name": "mqcnn_model_kwargs",
            "type": "MAP",
            "label": "  ↳ Parameters",
            "description": "Optional keyword arguments from https://ts.gluon.ai/api/gluonts/gluonts.model.seq2seq.html",
            "visibilityCondition": "model.forecasting_style == 'customize_algorithms' && model.mqcnn_model_activated",
            "mandatory": false
        },
        {
            "type": "SEPARATOR",
            "visibilityCondition": "false && model.forecasting_style == 'customize_algorithms'"
        },
        {
            "name": "tft_model_activated",
            "label": "- TFT",
            "description": "Based on the TemporalFusionTransformer GluonTS model",
            "type": "BOOLEAN",
            "defaultValue": false,
            "mandatory": true,
            "visibilityCondition": "false && ['choose_algorithms', 'customize_algorithms'].includes(model.forecasting_style)"
        },
        {
            "name": "tft_model_kwargs",
            "type": "MAP",
            "label": "  ↳ Parameters",
            "description": "No documentation available yet",
            "visibilityCondition": "false && model.forecasting_style == 'customize_algorithms' && model.tft_model_activated",
            "mandatory": false
        },
        {
            "type": "SEPARATOR",
            "visibilityCondition": "false && model.forecasting_style == 'customize_algorithms'"
        },
        {
            "name": "nbeats_model_activated",
            "label": "- NBEATS",
            "description": "Based on the NBEATSEnsembleEstimator GluonTS model",
            "type": "BOOLEAN",
            "defaultValue": false,
            "mandatory": true,
            "visibilityCondition": "false && ['choose_algorithms', 'customize_algorithms'].includes(model.forecasting_style)"
        },
        {
            "name": "nbeats_model_kwargs",
            "type": "MAP",
            "label": "  ↳ Parameters",
            "description": "Optional keyword arguments from https://ts.gluon.ai/api/gluonts/gluonts.model.n_beats.html",
            "visibilityCondition": "false && model.forecasting_style == 'customize_algorithms' && model.nbeats_model_activated",
            "mandatory": false
        },
        {
            "name": "training_options_separator",
            "label": "Training options",
            "type": "SEPARATOR",
            "description": "Detailed documentation: https://ts.gluon.ai/api/gluonts/gluonts.trainer.html",
            "visibilityCondition": "['choose_algorithms', 'customize_algorithms'].includes(model.forecasting_style)"
        },
        {
            "name": "epoch",
            "label": "Number of epochs",
            "description": "Higher values increase performance but increase runtime linearly",
            "type": "INT",
            "defaultValue": 10,
            "mandatory": false,
            "minI": 1,
            "visibilityCondition": "['choose_algorithms', 'customize_algorithms'].includes(model.forecasting_style)"
        },
        {
            "name": "batch_size",
            "label": "Batch size",
            "description": "Higher values may reduce runtime but decrease performance",
            "type": "INT",
            "defaultValue": 32,
            "mandatory": false,
            "minI": 1,
            "visibilityCondition": "['choose_algorithms', 'customize_algorithms'].includes(model.forecasting_style)"
        },
        {
            "name": "auto_num_batches_per_epoch",
            "label": "Sample all data",
            "description": "Automatically choose the number of batches per epoch to sample all data in one epoch",
            "type": "BOOLEAN",
            "defaultValue": true,
            "visibilityCondition": "['choose_algorithms', 'customize_algorithms'].includes(model.forecasting_style)"
        },
        {
            "name": "num_batches_per_epoch",
            "label": "Number of batches per epoch",
            "description": "Number of training batches used in one epoch. Higher values increase runtime",
            "type": "INT",
            "defaultValue": 50,
            "mandatory": false,
            "minI": 1,
            "visibilityCondition": "(model.auto_num_batches_per_epoch==false) && ['choose_algorithms', 'customize_algorithms'].includes(model.forecasting_style)"
        },
        {
            "name": "separator_evaluation",
<<<<<<< HEAD
            "label": "Train / Evaluation set",
=======
            "label": "Training and Evaluation",
>>>>>>> c4d06d64
            "type": "SEPARATOR"
        },
        {
            "name": "evaluation_strategy",
            "label": "Evaluation strategy",
            "type": "SELECT",
            "mandatory": true,
<<<<<<< HEAD
            "description": "Evaluation set will have \"Forecasting horizon\" values",
=======
            "description": "Only supported method - Evaluation set will have \"Forecasting horizon\" values",
>>>>>>> c4d06d64
            "selectChoices": [
                {
                    "value": "split",
                    "label": "Time-based Split"
                }
            ],
            "defaultValue": "split"
        },
        {
            "name": "advanced_options_separator",
            "label": "Advanced",
            "type": "SEPARATOR"
        },
        {
            "name": "external_feature_activated",
            "label": "Add external features",
            "description": "Optional numeric features for exogenous time-dependent factors e.g., holidays, special events",
            "type": "BOOLEAN",
            "defaultValue": false
        },
        {
            "name": "external_feature_columns",
            "label": "External feature columns",
            "description": "⚠️  Futures values of external features will be required to forecast",
            "type": "COLUMNS",
            "allowedColumnTypes": [
                "tinyint",
                "smallint",
                "int",
                "bigint",
                "float",
                "double"
            ],
            "columnRole": "input_dataset",
            "mandatory": false,
            "visibilityCondition": "model.external_feature_activated"
        },
        {
            "name": "evaluation_only",
            "label": "Evaluation only",
            "description": "Store evaluation results but do not save trained models",
            "type": "BOOLEAN",
            "defaultValue": false,
            "visibilityCondition": "false"
        },
        {
            "name": "gpu",
            "label": "Use GPU",
            "type": "BOOLEAN",
            "defaultValue": false,
            "visibilityCondition": "false"
        }
    ],
    "resourceKeys": []
}<|MERGE_RESOLUTION|>--- conflicted
+++ resolved
@@ -597,11 +597,7 @@
         },
         {
             "name": "separator_evaluation",
-<<<<<<< HEAD
-            "label": "Train / Evaluation set",
-=======
             "label": "Training and Evaluation",
->>>>>>> c4d06d64
             "type": "SEPARATOR"
         },
         {
@@ -609,11 +605,7 @@
             "label": "Evaluation strategy",
             "type": "SELECT",
             "mandatory": true,
-<<<<<<< HEAD
             "description": "Evaluation set will have \"Forecasting horizon\" values",
-=======
-            "description": "Only supported method - Evaluation set will have \"Forecasting horizon\" values",
->>>>>>> c4d06d64
             "selectChoices": [
                 {
                     "value": "split",
