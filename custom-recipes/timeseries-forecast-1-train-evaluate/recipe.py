--- conflicted
+++ resolved
@@ -6,15 +6,10 @@
 from dku_io_utils.utils import set_column_description
 from gluonts_forecasts.training_session import TrainingSession
 from dku_io_utils.utils import write_to_folder
-<<<<<<< HEAD
 from dku_io_utils.config_handler import create_dku_config, get_models_parameters
 from dku_io_utils.dku_file_manager import DkuFileManager
-from gluonts_forecasts.model_handler import get_model_label
+from gluonts_forecasts.model_config_registry import ModelConfigRegistry
 from dku_constants import ObjectType, RECIPE
-=======
-from gluonts_forecasts.model_config_registry import ModelConfigRegistry
-from dku_constants import ObjectType
->>>>>>> 3ac9e7cb
 from timeseries_preparation.preparation import TimeseriesPreparator
 from safe_logger import SafeLogger
 from time import perf_counter
@@ -85,13 +80,10 @@
     logger.info("Completed training and evaluation of all models")
 
     if not dku_config.evaluation_only:
-
-<<<<<<< HEAD
         model_folder = file_manager.model_folder
-
         metrics_path = "{}/metrics.csv".format(training_session.session_path)
         write_to_folder(training_session.get_metrics_df(), model_folder, metrics_path, ObjectType.CSV)
-=======
+
     for model in training_session.models:
         model_path = "{}/{}/model.pk.gz".format(
             training_session.session_path, ModelConfigRegistry().get_model(model.model_name).get_label()
@@ -102,21 +94,11 @@
             training_session.session_path, ModelConfigRegistry().get_model(model.model_name).get_label()
         )
         write_to_folder(model.model_parameters, model_folder, parameters_path, ObjectType.JSON)
->>>>>>> 3ac9e7cb
 
         gluon_train_dataset_path = "{}/gluon_train_dataset.pk.gz".format(training_session.session_path)
         write_to_folder(
             training_session.full_list_dataset, model_folder, gluon_train_dataset_path, ObjectType.PICKLE_GZ
         )
-
-        for model in training_session.models:
-            model_path = "{}/{}/model.pk.gz".format(training_session.session_path, get_model_label(model.model_name))
-            write_to_folder(model.predictor, model_folder, model_path, ObjectType.PICKLE_GZ)
-
-            parameters_path = "{}/{}/params.json".format(
-                training_session.session_path, get_model_label(model.model_name)
-            )
-            write_to_folder(model.model_parameters, model_folder, parameters_path, ObjectType.JSON)
 
     logger.info("Completed training session {} in {:.2f} seconds".format(session_name, perf_counter() - start))
 
