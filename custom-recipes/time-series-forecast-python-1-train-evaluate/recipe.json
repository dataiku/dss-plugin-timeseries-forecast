--- conflicted
+++ resolved
@@ -225,13 +225,8 @@
             "label": "  ↳ method",
             "type": "SELECT",
             "mandatory": true,
-<<<<<<< HEAD
-            "defaultValue": "trivial_identity",
-            "visibilityCondition": "model.forecasting_style == 'expert' && model.naive_model_activated",
-=======
             "defaultValue": "trivial",
             "visibilityCondition": "model.forecasting_style == 'customize_algorithms' && model.naive_model_activated",
->>>>>>> bf287fe8
             "selectChoices": [
                 {
                     "value": "trivial_identity",
