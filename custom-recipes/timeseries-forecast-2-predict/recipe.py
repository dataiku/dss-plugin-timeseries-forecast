--- conflicted
+++ resolved
@@ -4,12 +4,7 @@
 from dku_io_utils.model_selection import ModelSelection
 from dku_io_utils.config_handler import create_dku_config
 from dku_io_utils.dku_file_manager import DkuFileManager
-<<<<<<< HEAD
-from dku_constants import METRICS_DATASET, RECIPE
-from gluonts_forecasts.model_config_registry import ModelConfigRegistry
-=======
 from dku_constants import RECIPE, MIN_TRAIN_TO_TEST_LENGTH_RATIO
->>>>>>> 903feefc
 from gluonts_forecasts.utils import add_future_external_features
 from gluonts_forecasts.trained_model import TrainedModel
 from gluonts_forecasts.gluon_dataset import DkuGluonDataset
@@ -69,15 +64,11 @@
     else:
         gluon_train_list_dataset = model_selection.get_gluon_train_list_dataset()
 
-<<<<<<< HEAD
     predictors = model_selection.get_model_predictors()
 
-    external_features = external_features_check(gluon_train_list_dataset, file_manager.external_features_future_dataset)
-=======
     has_external_features = external_features_check(
         gluon_train_list_dataset, file_manager.external_features_future_dataset
     )
->>>>>>> 903feefc
 
     if has_external_features:
         external_features_future_df = file_manager.external_features_future_dataset.get_dataframe()
