{
    "meta": {
        "label": "Forecast future values",
        "description": "Use previously trained models to forecast time series",
        "icon": "icon-signal",
        "displayOrderRank": 2
    },
    "kind": "PYTHON",
    "selectableFromDataset": "evaluation_dataset",
    "selectableFromFolder": "model_folder",
    "inputRoles": [
        {
            "name": "model_folder",
            "label": "Trained models folder",
            "description": "The folder containing models stored by the \"Train\" recipe",
            "arity": "UNARY",
            "required": true,
            "acceptsDataset": false,
            "acceptsManagedFolder": true,
            "mustBeStrictlyType": "Filesystem"
        },
        {
            "name": "external_features_future_dataset",
            "label": "External features (optional)",
            "description": "If you passed external features to the \"Train\" recipe, this dataset must provide their values for the range of dates to forecast.",
            "arity": "UNARY",
            "required": false,
            "acceptsDataset": true,
            "acceptsFolder": false
        }
    ],
    "outputRoles": [
        {
            "name": "output_dataset",
            "label": "Forecast dataset",
            "description": "This dataset will store forecast values",
            "arity": "UNARY",
            "required": true,
            "acceptsDataset": true,
            "acceptsFolder": false
        }
    ],
    "paramsPythonSetup": "select_model_version.py",
    "params": [
        {
            "name": "separator_model_selection",
            "label": "Model selection",
            "type": "SEPARATOR"
        },
        {
            "name": "model_selection_mode",
            "label": "Selection mode",
            "type": "SELECT",
            "mandatory": true,
            "defaultValue": "auto",
            "description": "Auto mode selects the best model from the latest train session",
            "getChoicesFromPython": true
        },
        {
            "name": "performance_metric",
            "label": "Performance metric",
            "type": "SELECT",
            "mandatory": false,
            "defaultValue": "MASE",
            "visibilityCondition": "model.model_selection_mode == 'auto'",
            "selectChoices": [
                {
                    "value": "MSE",
                    "label": "Mean Squared Error"
                },
                {
                    "value": "MASE",
                    "label": "Mean Absolute Scaled Error"
                },
                {
                    "value": "MAPE",
                    "label": "Mean Absolute Percentage Error"
                },
                {
                    "value": "sMAPE",
                    "label": "Mean Absolute Percentage Error (symmetric)"
                },
                {
                    "value": "MSIS",
                    "label": "Mean Scaled Interval Score"
                },
                {
                    "value": "ND",
                    "label": "ND"
                },
                {
                    "value": "RMSE",
                    "label": "Root Mean Squared Error"
                },
                {
                    "value": "mean_wQuantileLoss",
                    "label": "Mean weighted Quantile Loss"
                }
            ]
        },
        {
            "name": "manually_selected_session",
            "type": "SELECT",
            "label": "Training session",
            "getChoicesFromPython": true,
            "visibilityCondition": "model.model_selection_mode == 'manual'"
        },
        {
            "name": "manually_selected_model_type",
            "type": "SELECT",
            "label": "Model type",
            "getChoicesFromPython": true,
            "visibilityCondition": "model.model_selection_mode == 'manual'"
        },
        {
            "name": "separator_forecasting",
            "label": "Prediction",
            "type": "SEPARATOR"
        },
        {
            "name": "prediction_length",
            "label": "Forecast horizon",
            "type": "INT",
            "mandatory": true,
            "defaultValue": 0,
            "description": "A value of 0 sets the horizon to the one used at training time. Expressed in number of time steps, it must be smaller than the horizon used at training time.",
            "minI": 0
        },
        {
            "name": "quantiles",
            "label": "Quantiles",
            "type": "DOUBLES",
            "mandatory": true,
<<<<<<< HEAD
            "defaultValue": [0.1, 0.5, 0.9],
            "description": "Quantiles are values that divide a distribution such that there is a given proportion of observations below them. The median corresponds to the quantile of value 0.5."
=======
            "defaultValue": [
                0.1,
                0.5,
                0.9
            ],
            "description": "Quantiles of forecasts to output. 0.5-quantile is the median."
>>>>>>> 843df3d8
        },
        {
            "name": "include_history",
            "label": "Include history?",
            "description": "Whether to include past values in addition to the forecast values.",
            "type": "BOOLEAN",
            "defaultValue": false,
            "mandatory": true
        }
    ],
    "resourceKeys": []
}<|MERGE_RESOLUTION|>--- conflicted
+++ resolved
@@ -131,17 +131,12 @@
             "label": "Quantiles",
             "type": "DOUBLES",
             "mandatory": true,
-<<<<<<< HEAD
-            "defaultValue": [0.1, 0.5, 0.9],
-            "description": "Quantiles are values that divide a distribution such that there is a given proportion of observations below them. The median corresponds to the quantile of value 0.5."
-=======
             "defaultValue": [
                 0.1,
                 0.5,
                 0.9
             ],
-            "description": "Quantiles of forecasts to output. 0.5-quantile is the median."
->>>>>>> 843df3d8
+            "description": "Quantiles are values that divide a distribution such that there is a given proportion of observations below them. The median corresponds to the quantile of value 0.5."
         },
         {
             "name": "include_history",
